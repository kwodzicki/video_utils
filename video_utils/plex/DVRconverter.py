import logging
import os

from .. import isRunning#_sigintEvent, _sigtermEvent
from ..videoconverter import VideoConverter
from ..utils.ffmpeg_utils import checkIntegrity

from .plexMediaScanner import plexMediaScanner
from .utils import plexDVR_Rename


class DVRconverter(VideoConverter): 
  '''
  DVRconverter

  Purpose:
    A class to combine the VideoConverter and ComRemove classes for
    post-processing Plex DVR recordings
  '''
  def __init__(self,
     logdir      = None, 
     lang        = None,
     verbose     = False,
     destructive = False,
     no_remove   = False,
     no_srt      = False,
     **kwargs):
    '''
    Name:
      __init__ 
    Purpose:
      Method to initialize class and superclasses along with
      a few attributes
    Inputs:
      None.
    Keywords:
      logdir      : Directory for any extra log files
      threads     : Number of threads to use for comskip and transcode
      cpulimit    : Percentage to limit cpu usage to
      lang        : Language for audio/subtitles
      verbose     : Increase verbosity
      destructive : If set, will cut commercials out of file. Note that
                     commercial identification is NOT perfect, so this could
                     lead to missing pieces of content. 
                     By default, will add chapters to output file marking
                     commercial breaks. This enables easy skipping, and does
                     not delete content if commercials misidentified
      no_remove   : If set, input file will NOT be deleted
      no_srt      : If set, no SRT subtitle files created
      Any other keyword argument is ignored

   Keywords:
      logdir      : Directory for any extra log files
      threads     : Number of threads to use for comskip and transcode
      cpulimit    : Percentage to limit cpu usage to
      lang        : Language for audio/subtitles
      verbose     : Increase verbosity
      destructive : If set, will cut commercials out of file. Note that
                     commercial identification is NOT perfect, so this could
                     lead to missing pieces of content. 
                     By default, will add chapters to output file marking
                     commercial breaks. This enables easy skipping, and does
                     not delete content if commercials misidentified
      no_remove   : If set, input file will NOT be deleted
      no_srt      : If set, no SRT subtitle files created
    '''
    super().__init__(
      log_dir       = logdir,
      in_place      = True,
      no_ffmpeg_log = True,
      lang          = lang,
      remove        = not no_remove,
      subfolder     = False,
      srt           = not no_srt,
      **kwargs)

    self.destructive = destructive
    self.log         = logging.getLogger(__name__)

  ######################################################################################
<<<<<<< HEAD
  def _cleanUp(self, *args):
    '''
    Method to delete arbitary number of files, catching exceptions
    '''
    for arg in args:
      if arg and os.path.isfile(arg):
        try:
          os.remove(arg)
        except Exception as err:
          self.log.warning('Failed to delete file: {} --- {}'.format(arg, err))

  ######################################################################################
  def convert(self, in_file):
=======
  def convert(self, inFile):
>>>>>>> 44ae8840
    '''
    Name:
      convert
    Purpose:
      Method to actually post process Plex DVR files.
      This method does a few things:
        - Renames file to match convenction set by video_utils package
        - Attempts to remove commercials using comskip
        - Transcodes to h264
    Inputs:
      inFile  : Path to file to process
    Outputs:
      Returns success of transocde
    Keywords:
      None.
    '''
    inFile       = os.path.realpath( inFile )                                       # Get real input file path 
    out_file     = None                                                             # Set out_file to None
    info         = None
    no_remove    = not self.remove                                                  # Set local no_remove value as opposite of remove flag 
    success      = False                                                            # Default success to bad
    self.inFile  = inFile                                                           # Set inFile class attribute; this will trigger mediainfo parsing

    self.log.info('Input file: {}'.format( inFile ) )

    self.log.debug('Checking file integrity')
#    if (not self.isValidFile()) or (not checkIntegrity(inFile)):                   # If is NOT a valid file; i.e., video stream size is larger than file size OR found 'overread' errors in file
    if (not self.isValidFile()):                                                    # If is NOT a valid file; i.e., video stream size is larger than file size OR found 'overread' errors in file
      self.log.warning('File determined to be invalid, deleting: {}'.format(inFile) )
      no_remove = True                                                              # Set local no_remove variable to True; done so that directory is not scanned twice when the Plex Media Scanner command is run
      self._cleanUp( inFile )                                                       # If infile exists, delete it
    else:                                                                           # Is, is a valid file
      file, metaData = plexDVR_Rename( inFile )                                     # Try to rename the input file using standard convention and get parsed file info; creates hard link to source file
      if not file:                                                                  # if the rename fails
        self.log.critical('Error renaming file: {}'.foramt(inFile))                 # Log error
        return success, out_file                                                    # Return from function
 
      if not isRunning(): return success, out_file
      out_file = self.transcode( file,
                metaData          = metaData, 
                chapters          = not self.destructive,
                removeCommercials = True )                                          # Run the transcode

      self._cleanUp( file )                                                         # If the renamed; i.e., hardlink to original file, exists

      if (self.transcode_status == 0):
        success = True
      elif not isRunning():                                                         # Else, if not runnint 
        return success, out_file                                                    # Return status and out_file
      elif (self.transcode_status == 5):
        self.log.error('Assuming bad file, deleting: {}'.format(inFile) )         # Log error
        no_remove = True                                                            # Set local no_remove variable to True; done so that directory is not scanned twice when the Plex Media Scanner command is run
        self._cleanUp( inFile )                                                     # If infile or file exists, delete it
      else:                                                                         # Else
        self.log.error('Failed to transcode file. Will delete input')            # Only
        no_remove = True                                                            # Set local no_remove variable to True; done so that directory is not scanned twice when the Plex Media Scanner command is run
        self._cleanUp( inFile, out_file )                                           # If infile exists, delete it

    if isRunning():                                                                 # If a file name was returned AND no_remove is False
      args   = ('scan',)                                                            # Set arguements for plexMediaScanner function
      kwargs = {'section'   : 'TV Shows',
                'directory' : os.path.dirname( inFile )}                            # Set keyword arguments for plexMediaScanner function
      plexMediaScanner( *args, **kwargs )
      if not no_remove:                                                             # If no_remove is NOT set, then we want to delete inFile and rescan the directory so original file is removed from Plex
        self._cleanUp( inFile )                                                     # Delete the file
        if not os.path.isfile( inFile ):                                            # If file no longer exists; if it exists, don't want to run Plex Media Scanner for no reason
          self.log.debug('Original file removed, rescanning: {}'.format(inFile))    # Debug information
          plexMediaScanner( *args, **kwargs )                                       # Run Ple Media Scanner to remove deleted file from library

    return success, out_file                                                        # Return transcode success, new file path, and info<|MERGE_RESOLUTION|>--- conflicted
+++ resolved
@@ -77,24 +77,7 @@
     self.destructive = destructive
     self.log         = logging.getLogger(__name__)
 
-  ######################################################################################
-<<<<<<< HEAD
-  def _cleanUp(self, *args):
-    '''
-    Method to delete arbitary number of files, catching exceptions
-    '''
-    for arg in args:
-      if arg and os.path.isfile(arg):
-        try:
-          os.remove(arg)
-        except Exception as err:
-          self.log.warning('Failed to delete file: {} --- {}'.format(arg, err))
-
-  ######################################################################################
-  def convert(self, in_file):
-=======
   def convert(self, inFile):
->>>>>>> 44ae8840
     '''
     Name:
       convert
